# Based roughly on delayed_job's delayed/command.rb
require 'rubygems'
require 'daemons'
require 'optparse'
require 'logger'

module APN
  # A wrapper designed to daemonize an APN::Sender instance to keep in running in the background.
  # Connects worker's output to a custom logger, if available.  Creates a pid file suitable for
  # monitoring with {monit}[http://mmonit.com/monit/].
  #
  # Based off delayed_job's great example, except we can be much lighter by not loading the entire
  # Rails environment.  To use in a Rails app, <code>script/generate apn_sender</code>.
  class SenderDaemon
    
    def initialize(args)
      @options = {:worker_count => 1, :environment => :development, :delay => 5}
      
      optparse = OptionParser.new do |opts|
        opts.banner = "Usage: #{File.basename($0)} [options] start|stop|restart|run"

        opts.on('-h', '--help', 'Show this message') do
          puts opts
          exit 1
        end
        opts.on('-e', '--environment=NAME', 'Specifies the environment to run this apn_sender under ([development]/production).') do |e|
          @options[:environment] = e
        end
        opts.on('--cert-path=NAME', 'Path to directory containing apn .pem certificates.') do |path|
          @options[:cert_path] = path
        end
<<<<<<< HEAD
        opts.on('c', '--full-cert-path=NAME', 'Full path to desired .pem certificate (overrides environment selector).') do |path|
          @options[:full_cert_path] = path
=======
        opts.on('--cert-pass=PASSWORD', 'Password for the apn .pem certificates.') do |pass|
          @options[:cert_pass] = pass
>>>>>>> a268b9b6
        end
        opts.on('-n', '--number-of-workers=WORKERS', "Number of unique workers to spawn") do |worker_count|
          @options[:worker_count] = worker_count.to_i rescue 1
        end
        opts.on('-v', '--verbose', "Turn on verbose mode") do
          @options[:verbose] = true
        end
        opts.on('-V', '--very-verbose', "Turn on very verbose mode") do
          @options[:very_verbose] = true
        end
        opts.on('-d', '--delay=D', "Delay between rounds of work (seconds)") do |d|
          @options[:delay] = d
        end
      end
      
      # If no arguments, give help screen
      @args = optparse.parse!(args.empty? ? ['-h'] : args)
      @options[:verbose] = true if @options[:very_verbose]
    end
  
    def daemonize
      @options[:worker_count].times do |worker_index|
        process_name = @options[:worker_count] == 1 ? "apn_sender" : "apn_sender.#{worker_index}"
        Daemons.run_proc(process_name, :dir => "#{::RAILS_ROOT}/tmp/pids", :dir_mode => :normal, :ARGV => @args) do |*args|
          run process_name
        end
      end
    end
    
    def run(worker_name = nil)
      logger = Logger.new(File.join(::RAILS_ROOT, 'log', 'apn_sender.log'))
      
      worker = APN::Sender.new(@options)
      worker.logger = logger
      worker.verbose = @options[:verbose]
      worker.very_verbose = @options[:very_verbose]
      worker.work(@options[:delay])
    rescue => e
      STDERR.puts e.message
      logger.fatal(e) if logger && logger.respond_to?(:fatal)
      exit 1
    end
    
  end
end<|MERGE_RESOLUTION|>--- conflicted
+++ resolved
@@ -29,13 +29,11 @@
         opts.on('--cert-path=NAME', 'Path to directory containing apn .pem certificates.') do |path|
           @options[:cert_path] = path
         end
-<<<<<<< HEAD
         opts.on('c', '--full-cert-path=NAME', 'Full path to desired .pem certificate (overrides environment selector).') do |path|
           @options[:full_cert_path] = path
-=======
+        end
         opts.on('--cert-pass=PASSWORD', 'Password for the apn .pem certificates.') do |pass|
           @options[:cert_pass] = pass
->>>>>>> a268b9b6
         end
         opts.on('-n', '--number-of-workers=WORKERS', "Number of unique workers to spawn") do |worker_count|
           @options[:worker_count] = worker_count.to_i rescue 1
